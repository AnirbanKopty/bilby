--- conflicted
+++ resolved
@@ -23,11 +23,7 @@
 
 def lal_binary_black_hole(
         frequency_array, mass_1, mass_2, luminosity_distance, a_1, tilt_1,
-<<<<<<< HEAD
-        phi_12, a_2, tilt_2, phi_jl, iota, phase, **kwargs):
-=======
         phi_12, a_2, tilt_2, phi_jl, theta_jn, phase, **kwargs):
->>>>>>> 1db36052
     """ A Binary Black Hole waveform model using lalsimulation
 
     Parameters
@@ -64,56 +60,20 @@
     -------
     dict: A dictionary with the plus and cross polarisation strain modes
     """
-<<<<<<< HEAD
     waveform_kwargs = dict(
         waveform_approximant='IMRPhenomPv2', reference_frequency=50.0,
         minimum_frequency=20.0, maximum_frequency=frequency_array[-1])
     waveform_kwargs.update(kwargs)
     return _base_lal_cbc_fd_waveform(
         frequency_array=frequency_array, mass_1=mass_1, mass_2=mass_2,
-        luminosity_distance=luminosity_distance, iota=iota, phase=phase,
+        luminosity_distance=luminosity_distance, theta_jn=theta_jn, phase=phase,
         a_1=a_1, a_2=a_2, tilt_1=tilt_1, tilt_2=tilt_2, phi_12=phi_12,
         phi_jl=phi_jl, **waveform_kwargs)
-=======
-
-    waveform_kwargs = dict(waveform_approximant='IMRPhenomPv2',
-                           reference_frequency=50.0,
-                           minimum_frequency=20.0)
-    waveform_kwargs.update(kwargs)
-    waveform_approximant = waveform_kwargs['waveform_approximant']
-    reference_frequency = waveform_kwargs['reference_frequency']
-    minimum_frequency = waveform_kwargs['minimum_frequency']
-
-    if mass_2 > mass_1:
-        return None
-
-    luminosity_distance = luminosity_distance * 1e6 * utils.parsec
-    mass_1 = mass_1 * utils.solar_mass
-    mass_2 = mass_2 * utils.solar_mass
-
-    if tilt_1 == 0 and tilt_2 == 0:
-        spin_1x = 0
-        spin_1y = 0
-        spin_1z = a_1
-        spin_2x = 0
-        spin_2y = 0
-        spin_2z = a_2
-        iota = theta_jn
-    else:
-        iota, spin_1x, spin_1y, spin_1z, spin_2x, spin_2y, spin_2z = (
-            lalsim_SimInspiralTransformPrecessingNewInitialConditions(
-                theta_jn, phi_jl, tilt_1, tilt_2, phi_12, a_1, a_2, mass_1,
-                mass_2, reference_frequency, phase))
-
-    longitude_ascending_nodes = 0.0
-    eccentricity = 0.0
-    mean_per_ano = 0.0
->>>>>>> 1db36052
 
 
 def lal_binary_neutron_star(
         frequency_array, mass_1, mass_2, luminosity_distance, chi_1, chi_2,
-        iota, phase, lambda_1, lambda_2, **kwargs):
+        theta_jn, phase, lambda_1, lambda_2, **kwargs):
     """ A Binary Neutron Star waveform model using lalsimulation
 
     Parameters
@@ -130,7 +90,7 @@
         Dimensionless aligned spin
     chi_2: float
         Dimensionless aligned spin
-    iota: float
+    theta_jn: float
         Orbital inclination
     phase: float
         The phase at coalescence
@@ -164,21 +124,15 @@
     waveform_kwargs.update(kwargs)
     return _base_lal_cbc_fd_waveform(
         frequency_array=frequency_array, mass_1=mass_1, mass_2=mass_2,
-        luminosity_distance=luminosity_distance, iota=iota, phase=phase,
+        luminosity_distance=luminosity_distance, theta_jn=theta_jn, phase=phase,
         a_1=a_1, a_2=a_2, tilt_1=tilt_1, tilt_2=tilt_2, lambda_1=lambda_1,
         lambda_2=lambda_2, **waveform_kwargs)
 
 
 def lal_eccentric_binary_black_hole_no_spins(
         frequency_array, mass_1, mass_2, eccentricity, luminosity_distance,
-<<<<<<< HEAD
-        iota, phase, **kwargs):
-    """
-    Eccentric binary black hole waveform model using lalsimulation (EccentricFD)
-=======
         theta_jn, phase, **kwargs):
     """ Eccentric binary black hole waveform model using lalsimulation (EccentricFD)
->>>>>>> 1db36052
 
     Parameters
     ----------
@@ -209,12 +163,12 @@
     waveform_kwargs.update(kwargs)
     return _base_lal_cbc_fd_waveform(
         frequency_array=frequency_array, mass_1=mass_1, mass_2=mass_2,
-        luminosity_distance=luminosity_distance, iota=iota, phase=phase,
+        luminosity_distance=luminosity_distance, theta_jn=theta_jn, phase=phase,
         eccentricity=eccentricity, **waveform_kwargs)
 
 
 def _base_lal_cbc_fd_waveform(
-        frequency_array, mass_1, mass_2, luminosity_distance, iota, phase,
+        frequency_array, mass_1, mass_2, luminosity_distance, theta_jn, phase,
         a_1=0.0, a_2=0.0, tilt_1=0.0, tilt_2=0.0, phi_12=0.0, phi_jl=0.0,
         lambda_1=0.0, lambda_2=0.0, eccentricity=0.0, **waveform_kwargs):
     """ Generate a cbc waveform model using lalsimulation
@@ -275,7 +229,6 @@
     mass_1 = mass_1 * utils.solar_mass
     mass_2 = mass_2 * utils.solar_mass
 
-<<<<<<< HEAD
     if tilt_1 in [0.0, np.pi] and tilt_2 in [0, np.pi]:
         spin_1x = 0.0
         spin_1y = 0.0
@@ -286,17 +239,8 @@
     else:
         iota, spin_1x, spin_1y, spin_1z, spin_2x, spin_2y, spin_2z = (
             transform_precessing_spins(
-                iota, phi_jl, tilt_1, tilt_2, phi_12, a_1, a_2, mass_1,
+                theta_jn, phi_jl, tilt_1, tilt_2, phi_12, a_1, a_2, mass_1,
                 mass_2, reference_frequency, phase))
-=======
-    spin_1x = 0.0
-    spin_1y = 0.0
-    spin_1z = 0.0
-    spin_2x = 0.0
-    spin_2y = 0.0
-    spin_2z = 0.0
-    iota = theta_jn
->>>>>>> 1db36052
 
     longitude_ascending_nodes = 0.0
     mean_per_ano = 0.0
@@ -383,104 +327,6 @@
     return {'plus': h_plus, 'cross': h_cross}
 
 
-<<<<<<< HEAD
-=======
-def lal_binary_neutron_star(
-        frequency_array, mass_1, mass_2, luminosity_distance, chi_1, chi_2,
-        theta_jn, phase, lambda_1, lambda_2, **kwargs):
-    """ A Binary Neutron Star waveform model using lalsimulation
-
-    Parameters
-    ----------
-    frequency_array: array_like
-        The frequencies at which we want to calculate the strain
-    mass_1: float
-        The mass of the heavier object in solar masses
-    mass_2: float
-        The mass of the lighter object in solar masses
-    luminosity_distance: float
-        The luminosity distance in megaparsec
-    chi_1: float
-        Dimensionless aligned spin
-    chi_2: float
-        Dimensionless aligned spin
-    theta_jn: float
-        Orbital inclination
-    phase: float
-        The phase at coalescence
-    ra: float
-        The right ascension of the binary
-    dec: float
-        The declination of the object
-    geocent_time: float
-        The time at coalescence
-    psi: float
-        Orbital polarisation
-    lambda_1: float
-        Dimensionless tidal deformability of mass_1
-    lambda_2: float
-        Dimensionless tidal deformability of mass_2
-
-    kwargs: dict
-        Optional keyword arguments
-
-    Returns
-    -------
-    dict: A dictionary with the plus and cross polarisation strain modes
-    """
-
-    waveform_kwargs = dict(waveform_approximant='TaylorF2', reference_frequency=50.0,
-                           minimum_frequency=20.0)
-    waveform_kwargs.update(kwargs)
-    waveform_approximant = waveform_kwargs['waveform_approximant']
-    reference_frequency = waveform_kwargs['reference_frequency']
-    minimum_frequency = waveform_kwargs['minimum_frequency']
-
-    if mass_2 > mass_1:
-        return None
-
-    luminosity_distance = luminosity_distance * 1e6 * utils.parsec
-    mass_1 = mass_1 * utils.solar_mass
-    mass_2 = mass_2 * utils.solar_mass
-
-    spin_1x = 0
-    spin_1y = 0
-    spin_1z = chi_1
-    spin_2x = 0
-    spin_2y = 0
-    spin_2z = chi_2
-    iota = theta_jn
-
-    longitude_ascending_nodes = 0.0
-    eccentricity = 0.0
-    mean_per_ano = 0.0
-
-    waveform_dictionary = lal.CreateDict()
-    lalsim_SimInspiralWaveformParamsInsertTidalLambda1(waveform_dictionary, lambda_1)
-    lalsim_SimInspiralWaveformParamsInsertTidalLambda2(waveform_dictionary, lambda_2)
-
-    approximant = lalsim_GetApproximantFromString(waveform_approximant)
-
-    maximum_frequency = frequency_array[-1]
-    delta_frequency = frequency_array[1] - frequency_array[0]
-
-    hplus, hcross = lalsim_SimInspiralChooseFDWaveform(
-        mass_1, mass_2, spin_1x, spin_1y, spin_1z, spin_2x, spin_2y,
-        spin_2z, luminosity_distance, iota, phase,
-        longitude_ascending_nodes, eccentricity, mean_per_ano, delta_frequency,
-        minimum_frequency, maximum_frequency, reference_frequency,
-        waveform_dictionary, approximant)
-
-    h_plus = hplus.data.data
-    h_cross = hcross.data.data
-
-    h_plus = h_plus[:len(frequency_array)]
-    h_cross = h_cross[:len(frequency_array)]
-
-    return {'plus': h_plus, 'cross': h_cross}
-
-
->>>>>>> 1db36052
 def roq(frequency_array, mass_1, mass_2, luminosity_distance, a_1, tilt_1,
         phi_12, a_2, tilt_2, phi_jl, theta_jn, phase, **waveform_arguments):
     """
@@ -556,15 +402,9 @@
         iota = theta_jn
     else:
         iota, spin_1x, spin_1y, spin_1z, spin_2x, spin_2y, spin_2z = \
-<<<<<<< HEAD
-            transform_precessing_spins(
-                iota, phi_jl, tilt_1, tilt_2, phi_12, a_1, a_2, mass_1, mass_2,
-                reference_frequency, phase)
-=======
             lalsim_SimInspiralTransformPrecessingNewInitialConditions(
                 theta_jn, phi_jl, tilt_1, tilt_2, phi_12, a_1, a_2, mass_1,
                 mass_2, reference_frequency, phase)
->>>>>>> 1db36052
 
     chi_1_l, chi_2_l, chi_p, theta_jn, alpha, phase_aligned, zeta =\
         lalsim_SimIMRPhenomPCalculateModelParametersFromSourceFrame(
