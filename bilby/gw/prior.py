--- conflicted
+++ resolved
@@ -307,10 +307,7 @@
                                           boundary=boundary)
 
 
-<<<<<<< HEAD
-class BBHPriorDict(ConditionalPriorDict):
-=======
-class CBCPriorDict(PriorDict):
+class CBCPriorDict(ConditionalPriorDict):
     @property
     def minimum_chirp_mass(self):
         mass_1 = None
@@ -365,7 +362,6 @@
 
 
 class BBHPriorDict(CBCPriorDict):
->>>>>>> 8e54566f
     def __init__(self, dictionary=None, filename=None, aligned_spin=False,
                  conversion_function=None):
         """ Initialises a Prior set for Binary Black holes
