from __future__ import division
import logging
import os
import numpy as np
<<<<<<< HEAD
from math import fmod
=======
from astropy.time import Time
from scipy.interpolate import interp1d
>>>>>>> 08913022

# Constants
speed_of_light = 299792458.0  # speed of light in m/s
parsec = 3.085677581 * 1e16
solar_mass = 1.98855 * 1e30

def get_sampling_frequency(time_series):
    """
    Calculate sampling frequency from a time series
    """
    tol = 1e-10
    if np.ptp(np.diff(time_series)) > tol:
        raise ValueError("Your time series was not evenly sampled")
    else:
        return 1. / (time_series[1] - time_series[0])


def create_time_series(sampling_frequency, duration, starting_time = 0.):
    return np.arange(starting_time, duration, 1./sampling_frequency)


def ra_dec_to_theta_phi(ra, dec, gmst):
    """
    Convert from RA and DEC to polar coordinates on celestial sphere
    Input:
    ra - right ascension in radians
    dec - declination in radians
    gmst - Greenwich mean sidereal time of arrival of the signal in radians
    Output:
    theta - zenith angle in radians
    phi - azimuthal angle in radians
    """
    phi = ra - gmst
    theta = np.pi / 2 - dec
    return theta, phi


def gps_time_to_gmst(gps_time):
    """
    Convert gps time to Greenwich mean sidereal time in radians

    This method assumes a constant rotation rate of earth since 00:00:00, 1 Jan. 2000
    A correction has been applied to give the exact correct value for 00:00:00, 1 Jan. 2018
    Error accumulates at a rate of ~0.0001 radians/decade.

    Input:
    time - gps time
    Output:
    gmst - Greenwich mean sidereal time in radians
    """
    omega_earth = 2 * np.pi * (1 / 365.2425 + 1) / 86400.
    gps_2000 = 630720013.
    gmst_2000 = (6 + 39. / 60 + 51.251406103947375 / 3600) * np.pi / 12
    correction_2018 = -0.00017782487379358614
    sidereal_time = omega_earth * (gps_time - gps_2000) + gmst_2000 + correction_2018
    gmst = fmod(sidereal_time, 2 * np.pi)
    return gmst


def create_fequency_series(sampling_frequency, duration):
    """
    Create a frequency series with the correct length and spacing.

    :param sampling_frequency: sampling frequency
    :param duration: duration of data
    :return: frequencies, frequency series
    """
    number_of_samples = duration * sampling_frequency
    number_of_samples = int(np.round(number_of_samples))

    # prepare for FFT
    number_of_frequencies = (number_of_samples-1)//2
    delta_freq = 1./duration

    frequencies = delta_freq * np.linspace(1, number_of_frequencies, number_of_frequencies)

    if len(frequencies) % 2 == 1:
        frequencies = np.concatenate(([0], frequencies, [sampling_frequency / 2.]))
    else:
        # no Nyquist frequency when N=odd
        frequencies = np.concatenate(([0], frequencies))

    return frequencies


def create_white_noise(sampling_frequency, duration):
    """
    Create white_noise which is then coloured by a given PSD


    :param sampling_frequency: sampling frequency
    :param duration: duration of data
    """

    number_of_samples = duration * sampling_frequency
    number_of_samples = int(np.round(number_of_samples))

    delta_freq = 1./duration

    frequencies = create_fequency_series(sampling_frequency, duration)

    norm1 = 0.5*(1./delta_freq)**0.5
    re1 = np.random.normal(0, norm1, len(frequencies))
    im1 = np.random.normal(0, norm1, len(frequencies))
    htilde1 = re1 + 1j*im1

    # convolve data with instrument transfer function
    otilde1 = htilde1 * 1.
    # set DC and Nyquist = 0
    otilde1[0] = 0
    # no Nyquist frequency when N=odd
    if np.mod(number_of_samples, 2) == 0:
        otilde1[-1] = 0

    # normalise for positive frequencies and units of strain/rHz
    white_noise = otilde1
    # python: transpose for use with infft
    white_noise = np.transpose(white_noise)
    frequencies = np.transpose(frequencies)

    return white_noise, frequencies


def nfft(ht, Fs):
    """
    performs an FFT while keeping track of the frequency bins
    assumes input time series is real (positive frequencies only)

    ht = time series
    Fs = sampling frequency

    returns
    hf = single-sided FFT of ft normalised to units of strain / sqrt(Hz)
    f = frequencies associated with hf
    """
    # add one zero padding if time series does not have even number of sampling times
    if np.mod(len(ht), 2) == 1:
        ht = np.append(ht, 0)
    LL = len(ht)
    # frequency range
    ff = Fs / 2 * np.linspace(0, 1, LL/2+1)

    # calculate FFT
    # rfft computes the fft for real inputs
    hf = np.fft.rfft(ht)

    # normalise to units of strain / sqrt(Hz)
    hf = hf / Fs

    return hf, ff


def infft(hf, Fs):
    """
    inverse FFT for use in conjunction with nfft
    eric.thrane@ligo.org
    input:
    hf = single-side FFT calculated by fft_eht
    Fs = sampling frequency
    output:
    h = time series
    """
    # use irfft to work with positive frequencies only
    h = np.fft.irfft(hf)
    # undo LAL/Lasky normalisation
    h = h*Fs

    return h


def time_delay_geocentric(detector1, detector2, ra, dec, time):
    """
    Calculate time delay between two detectors in geocentric coordinates based on XLALArrivaTimeDiff in TimeDelay.c
    Input:
    detector1 - cartesian coordinate vector for the first detector in the geocentric frame
                generated by the Interferometer class as self.vertex
    detector2 - cartesian coordinate vector for the second detector in the geocentric frame
    To get time delay from Earth center, use detector2 = np.array([0,0,0])
    ra - right ascension of the source in radians
    dec - declination of the source in radians
    time - GPS time in the geocentric frame
    Output:
    delta_t - time delay between the two detectors in the geocentric frame
    """
    gmst = gps_time_to_gmst(time)
    theta, phi = ra_dec_to_theta_phi(ra, dec, gmst)
    omega = np.array([np.sin(theta) * np.cos(phi), np.sin(theta) * np.sin(phi), np.cos(theta)])
    delta_d = detector2 - detector1
    delta_t = np.dot(omega, delta_d) / speed_of_light
    return delta_t


def get_polarization_tensor(ra, dec, time, psi, mode):
    """
    Calculate the polarization tensor for a given sky location and time

    See Nishizawa et al. (2009) arXiv:0903.0528 for definitions of the polarisation tensors.
    [u, v, w] represent the Earth-frame
    [m, n, omega] represent the wave-frame
    Note: there is a typo in the definition of the wave-frame in Nishizawa et al.

    :param ra: right ascension in radians
    :param dec: declination in radians
    :param time: geocentric GPS time
    :param psi: binary polarisation angle counter-clockwise about the direction of propagation
    :param mode: polarisation mode
    :return: polarization_tensor(ra, dec, time, psi, mode): polarization tensor for the specified mode.
    """
    greenwich_mean_sidereal_time = gps_time_to_gmst(time)
    theta, phi = ra_dec_to_theta_phi(ra, dec, greenwich_mean_sidereal_time)
    u = np.array([np.cos(phi) * np.cos(theta), np.cos(theta) * np.sin(phi), -np.sin(theta)])
    v = np.array([-np.sin(phi), np.cos(phi), 0])
    m = -u * np.sin(psi) - v * np.cos(psi)
    n = -u * np.cos(psi) + v * np.sin(psi)
    omega = np.cross(m, n)

    if mode == "plus":
        # polarization_tensor = np.einsum('i,j->ij', m, m) - np.einsum('i,j->ij', n, n)
        polarization_tensor = np.array([[m[0]*m[0]-n[0]*n[0], m[0]*m[1]-n[0]*n[1], m[0]*m[2]-n[0]*n[2]],
                                       [m[1]*m[0]-n[1]*n[0], m[1]*m[1]-n[1]*n[1], m[1]*m[2]-n[1]*n[2]],
                                       [m[2]*m[0]-n[2]*n[0], m[2]*m[1]-n[2]*n[1], m[2]*m[2]-n[2]*n[2]]])
    elif mode == "cross":
        polarization_tensor = np.einsum('i,j->ij', m, n) + np.einsum('i,j->ij', n, m)
    elif mode == "breathing":
        polarization_tensor = np.einsum('i,j->ij', m, m) + np.einsum('i,j->ij', n, n)
    elif mode == "longitudinal":
        polarization_tensor = np.sqrt(2) * np.einsum('i,j->ij', omega, omega)
    elif mode == "x":
        polarization_tensor = np.einsum('i,j->ij', m, omega) + np.einsum('i,j->ij', omega, m)
    elif mode == "y":
        polarization_tensor = np.einsum('i,j->ij', n, omega) + np.einsum('i,j->ij', omega, n)
    else:
        print("Not a polarization mode!")
        return None
    return polarization_tensor


def get_vertex_position_geocentric(latitude, longitude, elevation):
    """
    Calculate the position of the IFO vertex in geocentric coordiantes in meters.

    Based on arXiv:gr-qc/0008066 Eqs. B11-B13 except for the typo in the definition of the local radius.
    See Section 2.1 of LIGO-T980044-10 for the correct expression
    """
    semi_major_axis = 6378137  # for ellipsoid model of Earth, in m
    semi_minor_axis = 6356752.314  # in m
    radius = semi_major_axis**2 * (semi_major_axis**2 * np.cos(latitude)**2
                                   + semi_minor_axis**2 * np.sin(latitude)**2)**(-0.5)
    x_comp = (radius + elevation) * np.cos(latitude) * np.cos(longitude)
    y_comp = (radius + elevation) * np.cos(latitude) * np.sin(longitude)
    z_comp = ((semi_minor_axis / semi_major_axis)**2 * radius + elevation) * np.sin(latitude)
    return np.array([x_comp, y_comp, z_comp])


def setup_logger(log_level='info'):
    """ Setup logging output: call at the start of the script to use

    Parameters
    ----------
    log_level = ['debug', 'info', 'warning']
        Either a string from the list above, or an interger as specified
        in https://docs.python.org/2/library/logging.html#logging-levels
    """
    logger = logging.getLogger()
    stream_handler = logging.StreamHandler()
    stream_handler.setFormatter(logging.Formatter(
        '%(asctime)s %(levelname)-8s: %(message)s', datefmt='%H:%M'))

    if type(log_level) is str:
        try:
            LEVEL = getattr(logging, log_level.upper())
        except AttributeError:
            raise ValueError('log_level {} not understood'.format(log_level))
    else:
        LEVEL = int(log_level)

    logger.setLevel(LEVEL)
    stream_handler.setLevel(LEVEL)
    logger.addHandler(stream_handler)


def spherical_to_cartesian(radius, theta, phi):
    """
    Convert from spherical coordinates to cartesian.

    :param radius: radial coordinate
    :param theta: axial coordinate
    :param phi: azimuthal coordinate
    :return cartesian: cartesian vector
    """
    cartesian = [radius * np.sin(theta) * np.cos(phi), radius * np.sin(theta) * np.sin(phi), radius * np.cos(theta)]
    return cartesian


def check_directory_exists_and_if_not_mkdir(directory):
    if not os.path.exists(directory):
        os.makedirs(directory)
        logging.debug('Making directory {}'.format(directory))
    else:
        logging.debug('Directory {} exists'.format(directory))

def inner_product(aa, bb, frequency, PSD):
    '''
    Calculate the inner product defined in the matched filter statistic

    arguments:
    aai, bb: single-sided Fourier transform, created, e.g., by the nfft function above
    frequency: an array of frequencies associated with aa, bb, also returned by nfft
    PSD: PSD object

    Returns:
    The matched filter inner product for aa and bb
    '''
    PSD_interp = PSD.power_spectral_density_interpolated(frequency)

    # caluclate the inner product
    integrand = np.conj(aa) * bb / PSD_interp

    df = frequency[1] - frequency[0]
    integral = np.sum(integrand) * df

    product = 4. * np.real(integral)

    return product<|MERGE_RESOLUTION|>--- conflicted
+++ resolved
@@ -2,12 +2,7 @@
 import logging
 import os
 import numpy as np
-<<<<<<< HEAD
 from math import fmod
-=======
-from astropy.time import Time
-from scipy.interpolate import interp1d
->>>>>>> 08913022
 
 # Constants
 speed_of_light = 299792458.0  # speed of light in m/s
