--- conflicted
+++ resolved
@@ -1,10 +1,6 @@
 from __future__ import division, print_function
 
-<<<<<<< HEAD
-import numpy as np
-=======
 import logging
->>>>>>> 03782eae
 
 try:
     import lalsimulation as lalsim
