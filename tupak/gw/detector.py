--- conflicted
+++ resolved
@@ -412,24 +412,7 @@
         strain = strain.filter(bp, filtfilt=True)
         self._time_domain_strain = strain.value
 
-<<<<<<< HEAD
     def create_power_spectral_density(self, fft_length, name='unknown', outdir=None):
-=======
-    def get_tukey_window(self, N, duration):
-        alpha = 2 * self.roll_off / duration
-        window = scipy.signal.windows.tukey(N, alpha=alpha)
-        logger.debug("Generated Tukey window with alpha = {}".format(alpha))
-        return window
-
-    def apply_tukey_window(self):
-        logger.debug("Applying Tukey window with roll_off {}".format(self.roll_off))
-        N = len(self.time_domain_strain)
-        window = self.get_tukey_window(N, duration=self.duration)
-        self._time_domain_strain *= window
-
-    def create_power_spectral_density(
-            self, fft_length, name='unknown', outdir=None):
->>>>>>> 0fd12766
         """ Use the time domain strain to generate a power spectral density
 
         This create a Tukey-windowed power spectral density and writes it to a
